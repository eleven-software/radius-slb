--- conflicted
+++ resolved
@@ -1,251 +1,248 @@
-﻿using System;
-using System.Collections.Concurrent;
-using System.Collections.Generic;
-using System.Linq;
-using System.Net;
-using System.Net.NetworkInformation;
-using System.Net.Sockets;
-using System.Threading;
-using System.Threading.Tasks;
-
-namespace SimplestLoadBalancer
-{
-    static class Extensions
-    {
-        public static IEnumerable<int> Enumerate(this (int from, int to) range) => Enumerable.Range(range.from, range.to - range.from + 1);
-
-        static readonly Random rand = new Random();
-        public static K Random<K, V>(this IDictionary<K, (byte weight, V)> items)
-        {
-            var n = rand.Next(0, items.Values.Sum(v => v.weight));
-            return items.FirstOrDefault(kv => (n -= kv.Value.weight) < 0).Key;
-        }
-
-        public static void SendVia(this IPEndPoint ep, UdpClient client, byte[] packet, AsyncCallback cb) =>
-            client.BeginSend(packet, packet.Length, ep, cb, null);
-
-        public static IEnumerable<IPAddress> Private(this NetworkInterface[] interfaces) =>
-            interfaces.Where(i => i.OperationalStatus == OperationalStatus.Up)
-                .Where(i => i.NetworkInterfaceType != NetworkInterfaceType.Loopback)
-                .SelectMany(i => i.GetIPProperties().UnicastAddresses)
-                .Where(a => a.Address.AddressFamily == AddressFamily.InterNetwork)
-                .Where(a => IPNetwork.IsIANAReserved(a.Address))
-                .Select(a => a.Address);
-
-        public const int SIO_UDP_CONNRESET = -1744830452;
-        public static UdpClient Configure(this UdpClient client)
-        {
-            client.DontFragment = true;
-//            client.Client.IOControl((IOControlCode)SIO_UDP_CONNRESET, new byte[] { 0, 0, 0, 0 }, null); // don't throw on disconnect
-            return client;
-        }
-    }
-    static class Program
-    {
-        static long received = 0L;
-        static long relayed = 0L;
-        static long responded = 0L;
-
-        /// <summary>
-        /// Sessionless UDP Load Balancer sends packets to targets without session affinity.
-        /// </summary>
-        /// <param name="serverPortRange">Set the ports to listen to and forward to backend targets (default "1812-1813")</param>
-        /// <param name="adminPort">Set the port that targets will send watchdog events (default 1111)</param>
-        /// <param name="clientTimeout">Seconds to allow before cleaning-up idle clients (default 30)</param>
-        /// <param name="targetTimeout">Seconds to allow before removing target missing watchdog events (default 30)</param>
-        /// <param name="defaultTargetWeight">Weight to apply to targets when not specified (default 100)</param>
-        /// <param name="unwise">Allows public IP addresses for targets (default is to only allow private IPs)</param>
-        static async Task Main(string serverPortRange = "1812-1813", int adminPort = 1111, uint clientTimeout = 30, uint targetTimeout = 30, byte defaultTargetWeight = 100, bool unwise = false)
-        {
-            var ports = serverPortRange.Split("-", StringSplitOptions.RemoveEmptyEntries) switch {
-                string[] a when a.Length == 1 => new[] { int.Parse(a[0]) },
-                string[] a when a.Length == 2 => (from: int.Parse(a[0]), to: int.Parse(a[1])).Enumerate().ToArray(),
-                _ => throw new Exception($"Invalid server port range: {serverPortRange}.")
-            };
-
-            await Console.Out.WriteLineAsync($"{DateTime.Now:s}: Welcome to the simplest UDP Load Balancer.  Hit Ctrl-C to Stop.");
-
-            var admin_ip = NetworkInterface.GetAllNetworkInterfaces().Private().First();
-            await Console.Out.WriteLineAsync($"{DateTime.Now:s}: The server port range is {serverPortRange} ({ports.Length} port{(ports.Length > 1 ? "s" : "")}).");
-            await Console.Out.WriteLineAsync($"{DateTime.Now:s}: The watchdog endpoint is {admin_ip}:{adminPort}.");
-            await Console.Out.WriteLineAsync($"{DateTime.Now:s}: Timeouts are: {clientTimeout}s for clients, and {targetTimeout}s  for targets.");
-            await Console.Out.WriteLineAsync($"{DateTime.Now:s}: {(unwise ? "*WARNING* " : string.Empty)}"
-                + $"Targets with public IPs {(unwise ? "WILL BE" : "will NOT be")} allowed.");
-
-            using var cts = new CancellationTokenSource();
-
-            Console.CancelKeyPress += (s, a) =>
-            {
-                Console.Out.WriteLine($"{DateTime.Now:s}: Beginning shutdown procedure.");
-                cts.Cancel();
-                a.Cancel = true;
-            };
-
-            // helper to run tasks with cancellation
-            Task run(Func<Task> func, string name)
-            {
-                return Task.Run(async () =>
-                {
-                    var ct = cts.Token;
-                    while (!ct.IsCancellationRequested)
-                    {
-                        try
-                        {
-                            await func();
-                        }
-                        catch (Exception e)
-                        {
-                            await Console.Out.WriteLineAsync($"{DateTime.Now:s}: *ERROR* Task {name} encountered a problem: {e.Message}");
-                            await Task.Delay(100); // slow fail
-                        }
-                    }
-                    await Console.Out.WriteLineAsync($"{DateTime.Now:s}: {name} is done.");
-                });
-            }
-
-            var backends = new ConcurrentDictionary<IPEndPoint, (byte weight, DateTime seen)>();
-<<<<<<< HEAD
-            var clients = new ConcurrentDictionary<IPEndPoint, (UdpClient client, DateTime seen)>();
-            var stations = new ConcurrentDictionary<string, (IPEndPoint backend, DateTime seen)>();
-
-            // helper to extract the Calling-Station-Id from a RADIUS packet
-            string get_station(Memory<byte> buffer) {
-                if (buffer.Length > 22) { 
-                    buffer = buffer.Slice(20);
-                    while (buffer.Span[0] != 31 && buffer.Length >= buffer.Span[1]) buffer = buffer.Slice(buffer.Span[1]);
-                    if (buffer.Span[0] == 31) 
-                        return System.Text.Encoding.UTF8.GetString(buffer.Slice(2, buffer.Span[1]).Span);
-                }
-                return "unknown";
-=======
-            var clients = new ConcurrentDictionary<(IPEndPoint remote, int external_port), (UdpClient internal_client, DateTime seen)>();
-            var servers = ports.ToDictionary(p => p, p => new UdpClient(p).Configure());
-
-            // helper to get requests (inbound packets from external sources) asyncronously
-            async IAsyncEnumerable<(UdpReceiveResult result, int port)> requests()
-            {
-                foreach (var s in servers)
-                    if (s.Value.Available > 0)
-                        yield return (await s.Value.ReceiveAsync(), s.Key);
->>>>>>> b21530cf
-            }
-
-            // task to listen on the server port and relay packets to random backends via a client-specific internal port
-            async Task relay()
-            {
-                long temp = received;
-                await foreach(var (request, port) in requests()) {
-                    Interlocked.Increment(ref received);
-
-<<<<<<< HEAD
-                    var client = clients.AddOrUpdate(packet.RemoteEndPoint, ep => (new UdpClient().Configure(), DateTime.Now), (ep, c) => (c.client, DateTime.Now));
-                    var station = stations.AddOrUpdate(get_station(packet.Buffer), csid => (backends.Random(), DateTime.Now), (csid, s) => (s.backend, DateTime.Now));
-                    station.backend?.SendVia(client.client, packet.Buffer, s => Interlocked.Increment(ref relayed));
-=======
-                    var client = clients.AddOrUpdate((request.RemoteEndPoint, port), ep => (new UdpClient().Configure(), DateTime.Now), (ep, c) => (c.internal_client, DateTime.Now));
-                    var backend = backends.Random();
-                    backends.Random()?.SendVia(client.internal_client, request.Buffer, s => Interlocked.Increment(ref relayed));
->>>>>>> b21530cf
-                }
-                if (temp == received) await Task.Delay(10); // slack the loop
-            }
-
-            // helper to get replies asyncronously
-            async IAsyncEnumerable<(UdpReceiveResult result, IPEndPoint ep, int port)> replies()
-            {
-                foreach (var c in clients)
-                    if (c.Value.internal_client.Available > 0)
-                        yield return (await c.Value.internal_client.ReceiveAsync(), c.Key.remote, c.Key.external_port);
-            }
-
-            // task to listen for responses from backends and re-send them to the correct external client
-            async Task reply()
-            {
-                var any = false;
-                await foreach (var (result, ep, port) in replies())
-                {
-                    servers[port].BeginSend(result.Buffer, result.Buffer.Length, ep, s => Interlocked.Increment(ref responded), null);
-                    any = true;
-                }
-                if (!any) await Task.Delay(10);
-            }
-
-            // task to listen for instances asking to add/remove themselves as a target (watch-dog pattern)
-            using var control = new UdpClient(new IPEndPoint(admin_ip, adminPort)).Configure();
-            async Task admin()
-            {
-                if (control.Available > 0)
-                {
-                    var packet = await control.ReceiveAsync();
-                    var payload = new ArraySegment<byte>(packet.Buffer);
-
-                    var header = payload.Slice(0, 2);
-                    var ip = new IPAddress(payload.Slice(2).Slice(0, 4));
-                    if (ip.Equals(IPAddress.Any)) ip = packet.RemoteEndPoint.Address;
-                    var port = BitConverter.ToUInt16(payload.Slice(6).Slice(0, 2));
-                    var weight = payload.Count > 8 ? payload[8] : defaultTargetWeight;
-                    if (weight > 0 && (unwise || IPNetwork.IsIANAReserved(ip)))
-                    {
-                        var ep = new IPEndPoint(ip, port);
-                        switch (BitConverter.ToInt16(header))
-                        {
-                            case 0x1111:
-                                backends.AddOrUpdate(ep, ep => (weight, DateTime.Now), (ep, d) => (weight, DateTime.Now));
-                                await Console.Out.WriteLineAsync($"{DateTime.Now:s}: Refresh {ep} (weight {weight}).");
-                                break;
-                            case 0x1186: // see AIEE No. 26
-                                backends.Remove(ep, out var seen);
-                                await Console.Out.WriteLineAsync($"{DateTime.Now:s}: Remove {ep}.");
-                                break;
-                        }
-                    }
-                    else await Console.Out.WriteLineAsync($"{DateTime.Now:s}: Rejected {ip}:{port} (weight {weight}).");
-                }
-                else await Task.Delay(10);
-            }
-
-            // task to remove backends and clients we haven't heard from in a while
-            async Task purge()
-            {
-                await Task.Delay(100);
-                var remove_backends = backends.Where(kv => kv.Value.seen < DateTime.Now.AddSeconds(-targetTimeout)).Select(kv => kv.Key).ToArray();
-                foreach (var b in remove_backends)
-                {
-                    backends.TryRemove(b, out var seen);
-                    await Console.Out.WriteLineAsync($"{DateTime.Now:s}: Expired target {b} (last seen {seen:s}).");
-                }
-                var remove_clients = clients.Where(kv => kv.Value.seen < DateTime.Now.AddSeconds(-clientTimeout)).Select(kv => kv.Key).ToArray();
-                foreach (var c in remove_clients)
-                {
-                    clients.TryRemove(c, out var info);
-                    await Console.Out.WriteLineAsync($"{DateTime.Now:s}: Expired client {c} (last seen {info.seen:s}).");
-                }
-                var remove_stations = stations.Where(kv => kv.Value.seen < DateTime.Now.AddSeconds(-clientTimeout)
-                    || !backends.ContainsKey(kv.Value.backend)).Select(kv => kv.Key).ToArray();
-                foreach (var s in remove_stations)
-                {
-                    stations.TryRemove(s, out var info);
-                    await Console.Out.WriteLineAsync($"{DateTime.Now:s}: Expired station {s} (last seen {info.seen:s}).");
-                }
-            }
-
-            // task to occassionally write statistics to the console
-            async Task stats()
-            {
-                await Console.Out.WriteLineAsync($"{DateTime.Now:s}: {received}/{relayed}/{responded}, {clients.Count} => {backends.Count}");
-                await Task.Delay(500);
-            }
-
-            var tasks = new[] {
-                run(relay, "Relay"),
-                run(reply, "Reply"),
-                run(admin, "Admin"),
-                run(purge, "Purge"),
-                run(stats, "State")
-            };
-            await Task.WhenAll(tasks);
-            var e = string.Join(", ", tasks.Where(t => t.Exception != null).Select(t => t.Exception.Message));
-            await Console.Out.WriteLineAsync($"{DateTime.Now:s}: Bye-now ({(e.Any() ? e : "OK")}).");
-        }
-    }
-}
+﻿using System;
+using System.Collections.Concurrent;
+using System.Collections.Generic;
+using System.Linq;
+using System.Net;
+using System.Net.NetworkInformation;
+using System.Net.Sockets;
+using System.Threading;
+using System.Threading.Tasks;
+
+namespace SimplestLoadBalancer
+{
+    static class Extensions
+    {
+        public static IEnumerable<int> Enumerate(this (int from, int to) range) => Enumerable.Range(range.from, range.to - range.from + 1);
+
+        static readonly Random rand = new Random();
+        public static K Random<K, V>(this IDictionary<K, (byte weight, V)> items)
+        {
+            var n = rand.Next(0, items.Values.Sum(v => v.weight));
+            return items.FirstOrDefault(kv => (n -= kv.Value.weight) < 0).Key;
+        }
+
+        public static void SendVia(this IPEndPoint ep, UdpClient client, byte[] packet, AsyncCallback cb) =>
+            client.BeginSend(packet, packet.Length, ep, cb, null);
+
+        public static IEnumerable<IPAddress> Private(this NetworkInterface[] interfaces) =>
+            interfaces.Where(i => i.OperationalStatus == OperationalStatus.Up)
+                .Where(i => i.NetworkInterfaceType != NetworkInterfaceType.Loopback)
+                .SelectMany(i => i.GetIPProperties().UnicastAddresses)
+                .Where(a => a.Address.AddressFamily == AddressFamily.InterNetwork)
+                .Where(a => IPNetwork.IsIANAReserved(a.Address))
+                .Select(a => a.Address);
+
+        public const int SIO_UDP_CONNRESET = -1744830452;
+        public static UdpClient Configure(this UdpClient client)
+        {
+            client.DontFragment = true;
+//            client.Client.IOControl((IOControlCode)SIO_UDP_CONNRESET, new byte[] { 0, 0, 0, 0 }, null); // don't throw on disconnect
+            return client;
+        }
+    }
+    static class Program
+    {
+        static long received = 0L;
+        static long relayed = 0L;
+        static long responded = 0L;
+
+        /// <summary>
+        /// Sessionless UDP Load Balancer sends packets to targets without session affinity.
+        /// </summary>
+        /// <param name="serverPortRange">Set the ports to listen to and forward to backend targets (default "1812-1813")</param>
+        /// <param name="adminPort">Set the port that targets will send watchdog events (default 1111)</param>
+        /// <param name="clientTimeout">Seconds to allow before cleaning-up idle clients (default 30)</param>
+        /// <param name="targetTimeout">Seconds to allow before removing target missing watchdog events (default 30)</param>
+        /// <param name="defaultTargetWeight">Weight to apply to targets when not specified (default 100)</param>
+        /// <param name="unwise">Allows public IP addresses for targets (default is to only allow private IPs)</param>
+        static async Task Main(string serverPortRange = "1812-1813", int adminPort = 1111, uint clientTimeout = 30, uint targetTimeout = 30, byte defaultTargetWeight = 100, bool unwise = false)
+        {
+            var ports = serverPortRange.Split("-", StringSplitOptions.RemoveEmptyEntries) switch {
+                string[] a when a.Length == 1 => new[] { int.Parse(a[0]) },
+                string[] a when a.Length == 2 => (from: int.Parse(a[0]), to: int.Parse(a[1])).Enumerate().ToArray(),
+                _ => throw new Exception($"Invalid server port range: {serverPortRange}.")
+            };
+
+            await Console.Out.WriteLineAsync($"{DateTime.Now:s}: Welcome to the simplest UDP Load Balancer.  Hit Ctrl-C to Stop.");
+
+            var admin_ip = NetworkInterface.GetAllNetworkInterfaces().Private().First();
+            await Console.Out.WriteLineAsync($"{DateTime.Now:s}: The server port range is {serverPortRange} ({ports.Length} port{(ports.Length > 1 ? "s" : "")}).");
+            await Console.Out.WriteLineAsync($"{DateTime.Now:s}: The watchdog endpoint is {admin_ip}:{adminPort}.");
+            await Console.Out.WriteLineAsync($"{DateTime.Now:s}: Timeouts are: {clientTimeout}s for clients, and {targetTimeout}s  for targets.");
+            await Console.Out.WriteLineAsync($"{DateTime.Now:s}: {(unwise ? "*WARNING* " : string.Empty)}"
+                + $"Targets with public IPs {(unwise ? "WILL BE" : "will NOT be")} allowed.");
+
+            using var cts = new CancellationTokenSource();
+
+            Console.CancelKeyPress += (s, a) =>
+            {
+                Console.Out.WriteLine($"{DateTime.Now:s}: Beginning shutdown procedure.");
+                cts.Cancel();
+                a.Cancel = true;
+            };
+
+            // helper to run tasks with cancellation
+            Task run(Func<Task> func, string name)
+            {
+                return Task.Run(async () =>
+                {
+                    var ct = cts.Token;
+                    while (!ct.IsCancellationRequested)
+                    {
+                        try
+                        {
+                            await func();
+                        }
+                        catch (Exception e)
+                        {
+                            await Console.Out.WriteLineAsync($"{DateTime.Now:s}: *ERROR* Task {name} encountered a problem: {e.Message}");
+                            await Task.Delay(100); // slow fail
+                        }
+                    }
+                    await Console.Out.WriteLineAsync($"{DateTime.Now:s}: {name} is done.");
+                });
+            }
+
+            var backends = new ConcurrentDictionary<IPEndPoint, (byte weight, DateTime seen)>();
+            var clients = new ConcurrentDictionary<(IPEndPoint remote, int external_port), (UdpClient internal_client, DateTime seen)>();
+            var servers = ports.ToDictionary(p => p, p => new UdpClient(p).Configure());
+            var stations = new ConcurrentDictionary<string, (IPEndPoint backend, DateTime seen)>();
+
+            // helper to extract the Calling-Station-Id from a RADIUS packet
+            (string called, string calling) get_station(Memory<byte> buffer) {
+                string called = "unknown", calling = "unknown";
+                if (buffer.Length > 22) { 
+                    buffer = buffer.Slice(20);
+                    while (buffer.Length > 0 && buffer.Length >= buffer.Span[1]) {
+                        switch (buffer.Span[0]) { 
+                            case 31: calling = System.Text.Encoding.UTF8.GetString(buffer.Slice(2, buffer.Span[1]).Span); break;
+                            case 32: called = System.Text.Encoding.UTF8.GetString(buffer.Slice(2, buffer.Span[1]).Span); break;
+                        }
+                        buffer = buffer.Slice(buffer.Span[1]);
+                    }
+                }
+                return (called, calling);
+            }
+
+            // helper to get requests (inbound packets from external sources) asyncronously
+            async IAsyncEnumerable<(UdpReceiveResult result, int port)> requests()
+            {
+                foreach (var s in servers)
+                    if (s.Value.Available > 0)
+                        yield return (await s.Value.ReceiveAsync(), s.Key);
+            }
+
+            // task to listen on the server port and relay packets to random backends via a client-specific internal port
+            async Task relay()
+            {
+                long temp = received;
+                await foreach(var (request, port) in requests()) {
+                    Interlocked.Increment(ref received);
+
+                    var client = clients.AddOrUpdate((request.RemoteEndPoint, port), ep => (new UdpClient().Configure(), DateTime.Now), (ep, c) => (c.internal_client, DateTime.Now));
+                    var station = get_station(request.Buffer);
+                    var session = stations.AddOrUpdate($"{station.called}-{station.calling}-{port}", csid => (backends.Random(), DateTime.Now), (csid, s) => (s.backend, DateTime.Now));
+                    session.backend?.SendVia(client.internal_client, request.Buffer, s => Interlocked.Increment(ref relayed));
+                }
+                if (temp == received) await Task.Delay(10); // slack the loop
+            }
+
+            // helper to get replies asyncronously
+            async IAsyncEnumerable<(UdpReceiveResult result, IPEndPoint ep, int port)> replies()
+            {
+                foreach (var c in clients)
+                    if (c.Value.internal_client.Available > 0)
+                        yield return (await c.Value.internal_client.ReceiveAsync(), c.Key.remote, c.Key.external_port);
+            }
+
+            // task to listen for responses from backends and re-send them to the correct external client
+            async Task reply()
+            {
+                var any = false;
+                await foreach (var (result, ep, port) in replies())
+                {
+                    servers[port].BeginSend(result.Buffer, result.Buffer.Length, ep, s => Interlocked.Increment(ref responded), null);
+                    any = true;
+                }
+                if (!any) await Task.Delay(10);
+            }
+
+            // task to listen for instances asking to add/remove themselves as a target (watch-dog pattern)
+            using var control = new UdpClient(new IPEndPoint(admin_ip, adminPort)).Configure();
+            async Task admin()
+            {
+                if (control.Available > 0)
+                {
+                    var packet = await control.ReceiveAsync();
+                    var payload = new ArraySegment<byte>(packet.Buffer);
+
+                    var header = payload.Slice(0, 2);
+                    var ip = new IPAddress(payload.Slice(2).Slice(0, 4));
+                    if (ip.Equals(IPAddress.Any)) ip = packet.RemoteEndPoint.Address;
+                    var port = BitConverter.ToUInt16(payload.Slice(6).Slice(0, 2));
+                    var weight = payload.Count > 8 ? payload[8] : defaultTargetWeight;
+                    if (weight > 0 && (unwise || IPNetwork.IsIANAReserved(ip)))
+                    {
+                        var ep = new IPEndPoint(ip, port);
+                        switch (BitConverter.ToInt16(header))
+                        {
+                            case 0x1111:
+                                backends.AddOrUpdate(ep, ep => (weight, DateTime.Now), (ep, d) => (weight, DateTime.Now));
+                                await Console.Out.WriteLineAsync($"{DateTime.Now:s}: Refresh {ep} (weight {weight}).");
+                                break;
+                            case 0x1186: // see AIEE No. 26
+                                backends.Remove(ep, out var seen);
+                                await Console.Out.WriteLineAsync($"{DateTime.Now:s}: Remove {ep}.");
+                                break;
+                        }
+                    }
+                    else await Console.Out.WriteLineAsync($"{DateTime.Now:s}: Rejected {ip}:{port} (weight {weight}).");
+                }
+                else await Task.Delay(10);
+            }
+
+            // task to remove backends and clients we haven't heard from in a while
+            async Task purge()
+            {
+                await Task.Delay(100);
+                var remove_backends = backends.Where(kv => kv.Value.seen < DateTime.Now.AddSeconds(-targetTimeout)).Select(kv => kv.Key).ToArray();
+                foreach (var b in remove_backends)
+                {
+                    backends.TryRemove(b, out var seen);
+                    await Console.Out.WriteLineAsync($"{DateTime.Now:s}: Expired target {b} (last seen {seen:s}).");
+                }
+                var remove_clients = clients.Where(kv => kv.Value.seen < DateTime.Now.AddSeconds(-clientTimeout)).Select(kv => kv.Key).ToArray();
+                foreach (var c in remove_clients)
+                {
+                    clients.TryRemove(c, out var info);
+                    await Console.Out.WriteLineAsync($"{DateTime.Now:s}: Expired client {c} (last seen {info.seen:s}).");
+                }
+                var remove_stations = stations.Where(kv => kv.Value.seen < DateTime.Now.AddSeconds(-clientTimeout)
+                    || !backends.ContainsKey(kv.Value.backend)).Select(kv => kv.Key).ToArray();
+                foreach (var s in remove_stations)
+                {
+                    stations.TryRemove(s, out var info);
+                    await Console.Out.WriteLineAsync($"{DateTime.Now:s}: Expired station {s} (last seen {info.seen:s}).");
+                }
+            }
+
+            // task to occassionally write statistics to the console
+            async Task stats()
+            {
+                await Console.Out.WriteLineAsync($"{DateTime.Now:s}: {received}/{relayed}/{responded}, {clients.Count} => {backends.Count}");
+                await Task.Delay(500);
+            }
+
+            var tasks = new[] {
+                run(relay, "Relay"),
+                run(reply, "Reply"),
+                run(admin, "Admin"),
+                run(purge, "Purge"),
+                run(stats, "State")
+            };
+            await Task.WhenAll(tasks);
+            var e = string.Join(", ", tasks.Where(t => t.Exception != null).Select(t => t.Exception.Message));
+            await Console.Out.WriteLineAsync($"{DateTime.Now:s}: Bye-now ({(e.Any() ? e : "OK")}).");
+        }
+    }
+}